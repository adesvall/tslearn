--- conflicted
+++ resolved
@@ -11,13 +11,7 @@
 from tslearn.cygak import cdist_normalized_gak as cycdist_normalized_gak
 from tslearn.soft_dtw_fast import _soft_dtw, _soft_dtw_grad, \
     _jacobian_product_sq_euc
-<<<<<<< HEAD
-=======
-from sklearn.metrics.pairwise import euclidean_distances
-from numba import njit, prange
-from joblib import Parallel, delayed
 import warnings
->>>>>>> 72fbf002
 
 from tslearn.utils import to_time_series, to_time_series_dataset, ts_size, \
     check_equal_size
