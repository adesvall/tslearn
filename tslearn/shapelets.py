--- conflicted
+++ resolved
@@ -4,37 +4,18 @@
 It depends on the `keras` library for optimization.
 """
 
-<<<<<<< HEAD
 from tensorflow.keras.models import Model
 from tensorflow.keras.layers import InputSpec, Dense, Conv1D, Layer, Input, concatenate, add
 from tensorflow.keras.metrics import categorical_accuracy, categorical_crossentropy, binary_accuracy, binary_crossentropy
+from tensorflow.keras.utils import to_categorical
 from sklearn.preprocessing import LabelBinarizer
-from sklearn.base import BaseEstimator, ClassifierMixin
+from sklearn.base import BaseEstimator, ClassifierMixin, TransformerMixin
+from sklearn.utils import check_array, check_X_y
 from tensorflow.keras.regularizers import l2
 from tensorflow.keras.initializers import Initializer
 import tensorflow.keras.backend as K
 import numpy
 import tensorflow as tf
-=======
-from keras.models import Model, model_from_json
-from keras.layers import Dense, Conv1D, Layer, Input, concatenate, add
-from keras.metrics import (categorical_accuracy, categorical_crossentropy,
-                           binary_accuracy, binary_crossentropy)
-from keras.utils import to_categorical
-from sklearn.base import ClassifierMixin, TransformerMixin
-from sklearn.utils import check_array, check_X_y
-from sklearn.utils.validation import check_is_fitted
-from sklearn.utils.multiclass import unique_labels
-from keras.regularizers import l2
-from keras.initializers import Initializer
-import keras.backend as K
-from keras.engine import InputSpec
-import numpy
-try:
-    from tensorflow.compat.v1 import set_random_seed
-except ImportError:
-    from tensorflow import set_random_seed
->>>>>>> 1a9ea0e8
 
 import warnings
 
@@ -132,10 +113,10 @@
     """
     def __init__(self, n_shapelets, X=None, **kwargs):
         self.n_shapelets = n_shapelets
-        if X is None or K.backend() != "tensorflow":
+        if X is None:
             self.initializer = "uniform"
         else:
-            self.initializer = KMeansShapeletInitializer(X)  # TODO: v2-compatible initializer
+            self.initializer = KMeansShapeletInitializer(X)
         super().__init__(**kwargs)
         self.input_spec = InputSpec(ndim=3)
 
@@ -185,7 +166,7 @@
     Returns
     -------
     dict
-        Dictionnary giving, for each shapelet length, the number of such
+        Dictionary giving, for each shapelet length, the number of such
         shapelets to be generated
 
     Examples
@@ -403,10 +384,6 @@
         y : array-like of shape=(n_ts, )
             Time series labels.
         """
-<<<<<<< HEAD
-        numpy.random.seed(seed=self.random_state)
-        tf.random.set_seed(seed=self.random_state)
-=======
         if self.verbose_level is not None:
             warnings.warn(
                 "'verbose_level' is deprecated in version 0.2 and will be "
@@ -418,10 +395,8 @@
         X = to_time_series_dataset(X)
         X = check_dims(X)
 
-        set_random_seed(seed=self.random_state)
         numpy.random.seed(seed=self.random_state)
-
->>>>>>> 1a9ea0e8
+        tf.random.set_seed(seed=self.random_state)
         n_ts, sz, d = X.shape
         self._X_fit_dims = X.shape
 
